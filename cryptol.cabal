Name:                cryptol
Version:             2.1.0
Synopsis:            Cryptol: The Language of Cryptography
Description: Cryptol is a domain-specific language for specifying cryptographic algorithms. A Cryptol implementation of an algorithm resembles its mathematical specification more closely than an implementation in a general purpose language. For more, see <http://www.cryptol.net/>.
License:             BSD3
License-files:       LICENSE, LICENSE.rtf
Author:              Galois, Inc.
Maintainer:          cryptol@galois.com
Homepage:            http://www.cryptol.net/
Bug-reports:         https://github.com/GaloisInc/cryptol/issues
Copyright:           2013-2015 Galois Inc.
Category:            Language
Build-type:          Configure
Cabal-version:       >= 1.18

data-files:          *.cry
data-dir:            lib

extra-source-files:  configure
extra-tmp-files:     src/GitRev.hs

source-repository head
  type:     git
  location: https://github.com/GaloisInc/cryptol.git

source-repository this
  type:     git
  location: https://github.com/GaloisInc/cryptol.git
  tag:      v2.1.0

flag static
  default: False
  description: Create a statically-linked binary

flag relocatable
  default: True
  description: Don't use the Cabal-provided data directory for looking up Cryptol libraries. This is useful when the data directory can't be known ahead of time, like for a relocatable distribution.

flag self-contained
  default: True
  description: Compile the text of the Cryptol Prelude into the library

library
  Default-language:
    Haskell98
  Build-depends:       base            >= 4.6,
                       array           >= 0.4,
                       async           >= 2.0,
                       containers      >= 0.5,
                       deepseq         >= 1.3,
                       directory       >= 1.2,
                       filepath        >= 1.3,
                       GraphSCC        >= 1.0.4,
                       monadLib        >= 3.7.2,
                       old-time        >= 1.1,
                       presburger      >= 1.3,
                       pretty          >= 1.1,
                       process         >= 1.2,
                       QuickCheck      >= 2.7,
                       random          >= 1.0.1,
                       sbv             >= 4.1,
                       smtLib          >= 1.0.7,
                       syb             >= 0.4,
                       text            >= 1.1,
                       tf-random       >= 0.5,
                       transformers    >= 0.3,
                       utf8-string     >= 0.3

  Build-tools:         alex, happy
  hs-source-dirs:      src

  Exposed-modules:     Cryptol.Prims.Syntax,
                       Cryptol.Prims.Types,
                       Cryptol.Prims.Eval,
                       Cryptol.Prims.Doc,

                       Cryptol.Parser,
                       Cryptol.Parser.Lexer,
                       Cryptol.Parser.AST,
                       Cryptol.Parser.Position,
                       Cryptol.Parser.Names,
                       Cryptol.Parser.NoPat,
                       Cryptol.Parser.NoInclude,
                       Cryptol.Parser.Utils,
                       Cryptol.Parser.Unlit,

                       Cryptol.Utils.Compare,
                       Cryptol.Utils.Compare.Class,
                       Cryptol.Utils.PP,
                       Cryptol.Utils.Panic,
                       Cryptol.Utils.Debug,
                       Cryptol.Version,

                       Cryptol.ModuleSystem,
                       Cryptol.ModuleSystem.Base,
                       Cryptol.ModuleSystem.Env,
                       Cryptol.ModuleSystem.Interface,
                       Cryptol.ModuleSystem.Monad,
                       Cryptol.ModuleSystem.NamingEnv,
                       Cryptol.ModuleSystem.Renamer,

                       Cryptol.TypeCheck,
                       Cryptol.TypeCheck.AST,
                       Cryptol.TypeCheck.Monad,
                       Cryptol.TypeCheck.Infer,
                       Cryptol.TypeCheck.InferTypes,
                       Cryptol.TypeCheck.Kind,
                       Cryptol.TypeCheck.Subst,
                       Cryptol.TypeCheck.Instantiate,
                       Cryptol.TypeCheck.Unify,
                       Cryptol.TypeCheck.Depends,
                       Cryptol.TypeCheck.PP,
                       Cryptol.TypeCheck.Solve,
                       Cryptol.TypeCheck.TypeMap,
                       Cryptol.TypeCheck.TypeOf,
                       Cryptol.TypeCheck.Defaulting,

                       Cryptol.TypeCheck.Solver.Eval,
                       Cryptol.TypeCheck.Solver.FinOrd,
                       Cryptol.TypeCheck.Solver.InfNat,
                       Cryptol.TypeCheck.Solver.Interval,
                       Cryptol.TypeCheck.Solver.Smtlib,
                       Cryptol.TypeCheck.Solver.Numeric,
                       Cryptol.TypeCheck.Solver.Class,
                       Cryptol.TypeCheck.Solver.Selector,
                       Cryptol.TypeCheck.Solver.CrySAT,
                       Cryptol.TypeCheck.Solver.Utils,

                       Cryptol.Transform.MonoValues,
                       Cryptol.Transform.Specialize,

                       Cryptol.Eval,
                       Cryptol.Eval.Arch,
                       Cryptol.Eval.Env,
                       Cryptol.Eval.Error,
                       Cryptol.Eval.Type,
                       Cryptol.Eval.Value,

                       Cryptol.Testing.Random,
                       Cryptol.Testing.Exhaust,

                       Cryptol.Symbolic,
                       Cryptol.Symbolic.BitVector,
                       Cryptol.Symbolic.Prims,
                       Cryptol.Symbolic.Value,

                       Cryptol.REPL.Command,
                       Cryptol.REPL.Monad,
                       Cryptol.REPL.Trie

  Other-modules:       Cryptol.Parser.LexerUtils,
                       Cryptol.Parser.ParserUtils,
                       Cryptol.Prelude,
                       Paths_cryptol,
                       GitRev

  GHC-options:         -Wall -O2
  ghc-prof-options: -fprof-auto -prof

  if flag(relocatable)
      cpp-options: -DRELOCATABLE

  if flag(self-contained)
    build-depends:     heredoc >= 0.2
    cpp-options:       -DSELF_CONTAINED

executable cryptol
  Default-language:
    Haskell98
  Main-is:             Main.hs
  hs-source-dirs:      cryptol
  Other-modules:       OptParser,
<<<<<<< HEAD
                       Options,
                       REPL.Command,
=======
>>>>>>> 489a9265
                       REPL.Haskeline,
                       REPL.Logo,
                       Paths_cryptol
  build-depends:       ansi-terminal
                     , base
                     , containers
                     , cryptol
                     , deepseq
                     , directory
                     , filepath
                     , haskeline
                     , monadLib
                     , process
                     , random
                     , sbv
                     , tf-random
                     , transformers
  GHC-options:         -Wall -O2
  ghc-prof-options: -auto-all -prof -rtsopts

  if os(linux) && flag(static)
<<<<<<< HEAD
      ld-options:      -static -pthread

executable cryptolnb
  if flag(notebook)
    buildable:         True
  else
    buildable:         False
  Default-language:
    Haskell98
  Main-is:             Main_notebook.hs
  hs-source-dirs:      cryptol, notebook
  build-depends:       base,
                       ansi-terminal,
                       containers,
                       cryptol,
                       directory,
                       filepath,
                       haskeline,
                       monadLib,
                       process,
                       random,
                       tf-random,
                       transformers
  GHC-options:         -Wall -O2

  if os(linux) && flag(static)
      ld-options:      -static -pthread

executable cryptolgen
  Default-language:
    Haskell98
  Main-is:             Main.hs
  hs-source-dirs:      generator, cryptol
  other-modules:       CodeGen,
                       CodeGen.SBVC,
                       CodeGen.Types,
                       OptParser,
                       Options,
                       Paths_cryptol
  build-depends:       base,
                       containers,
                       cryptol,
                       sbv,
                       directory,
                       filepath
  GHC-options:         -Wall -O2
  ghc-prof-options:    -auto-all -prof -rtsopts

  if os(linux) && flag(static)
=======
>>>>>>> 489a9265
      ld-options:      -static -pthread<|MERGE_RESOLUTION|>--- conflicted
+++ resolved
@@ -170,11 +170,7 @@
   Main-is:             Main.hs
   hs-source-dirs:      cryptol
   Other-modules:       OptParser,
-<<<<<<< HEAD
                        Options,
-                       REPL.Command,
-=======
->>>>>>> 489a9265
                        REPL.Haskeline,
                        REPL.Logo,
                        Paths_cryptol
@@ -196,33 +192,6 @@
   ghc-prof-options: -auto-all -prof -rtsopts
 
   if os(linux) && flag(static)
-<<<<<<< HEAD
-      ld-options:      -static -pthread
-
-executable cryptolnb
-  if flag(notebook)
-    buildable:         True
-  else
-    buildable:         False
-  Default-language:
-    Haskell98
-  Main-is:             Main_notebook.hs
-  hs-source-dirs:      cryptol, notebook
-  build-depends:       base,
-                       ansi-terminal,
-                       containers,
-                       cryptol,
-                       directory,
-                       filepath,
-                       haskeline,
-                       monadLib,
-                       process,
-                       random,
-                       tf-random,
-                       transformers
-  GHC-options:         -Wall -O2
-
-  if os(linux) && flag(static)
       ld-options:      -static -pthread
 
 executable cryptolgen
@@ -246,6 +215,4 @@
   ghc-prof-options:    -auto-all -prof -rtsopts
 
   if os(linux) && flag(static)
-=======
->>>>>>> 489a9265
       ld-options:      -static -pthread