--- conflicted
+++ resolved
@@ -21,18 +21,8 @@
 import qualified REPL.Monad as REPL
 
 import Cryptol.Utils.PP(pp)
-<<<<<<< HEAD
-
 import System.Environment (lookupEnv)
-import System.FilePath (splitSearchPath)
-=======
-import Data.Monoid (mconcat)
-import System.Environment (getArgs, getProgName, lookupEnv)
-import System.Exit (exitFailure)
-import System.FilePath (splitSearchPath, takeDirectory)
-import System.Console.GetOpt
-    (OptDescr(..),ArgOrder(..),ArgDescr(..),getOpt,usageInfo)
->>>>>>> b08ed758
+import System.FilePath (splitSearchPath,takeDirectory)
 
 data REPLOptions = REPLOptions
   { optLoad            :: [FilePath]
